/*
 * Copyright 2017 Andrei Pangin
 *
 * Licensed under the Apache License, Version 2.0 (the "License");
 * you may not use this file except in compliance with the License.
 * You may obtain a copy of the License at
 *
 *     http://www.apache.org/licenses/LICENSE-2.0
 *
 * Unless required by applicable law or agreed to in writing, software
 * distributed under the License is distributed on an "AS IS" BASIS,
 * WITHOUT WARRANTIES OR CONDITIONS OF ANY KIND, either express or implied.
 * See the License for the specific language governing permissions and
 * limitations under the License.
 */

#ifndef _CODECACHE_H
#define _CODECACHE_H

#include <jvmti.h>


#define NO_MIN_ADDRESS  ((const void*)-1)
#define NO_MAX_ADDRESS  ((const void*)0)

typedef bool (*NamePredicate)(const char* name);

const int INITIAL_CODE_CACHE_CAPACITY = 1000;


class NativeFunc {
  private:
    short _lib_index;
    char _mark;
    char _reserved;
    char _name[0];

    static NativeFunc* from(const char* name) {
        return (NativeFunc*)(name - sizeof(NativeFunc));
    }

  public:
    static char* create(const char* name, short lib_index);
    static void destroy(char* name);

    static short libIndex(const char* name) {
        return from(name)->_lib_index;
    }

    static bool isMarked(const char* name) {
        return from(name)->_mark != 0;
    }

    static void mark(const char* name) {
        from(name)->_mark = 1;
    }
};


class FrameDesc;

class CodeBlob {
  public:
    const void* _start;
    const void* _end;
    jmethodID _method;

    static int comparator(const void* c1, const void* c2) {
        CodeBlob* cb1 = (CodeBlob*)c1;
        CodeBlob* cb2 = (CodeBlob*)c2;
        if (cb1->_start < cb2->_start) {
            return -1;
        } else if (cb1->_start > cb2->_start) {
            return 1;
        } else if (cb1->_end == cb2->_end) {
            return 0;
        } else {
            return cb1->_end > cb2->_end ? -1 : 1;
        }
    }
};


class CodeCache {
  protected:
    int _capacity;
    int _count;
    CodeBlob* _blobs;
    const void* _min_address;
    const void* _max_address;

    void expand();

  public:
    CodeCache() {
        _capacity = INITIAL_CODE_CACHE_CAPACITY;
        _count = 0;
        _blobs = new CodeBlob[_capacity];
        _min_address = NO_MIN_ADDRESS;
        _max_address = NO_MAX_ADDRESS;
    }

    ~CodeCache() {
        delete[] _blobs;
    }

    void reset() {
        _count = 0;
    }

    bool contains(const void* address) {
        return address >= _min_address && address < _max_address;
    }

    void add(const void* start, int length, jmethodID method, bool update_bounds = false);
    void remove(const void* start, jmethodID method);
    void updateBounds(const void* start, const void* end);
    jmethodID find(const void* address);
};


class NativeCodeCache : public CodeCache {
  private:
    char* _name;
    short _lib_index;

    const void** _got_start;
    const void** _got_end;

    FrameDesc* _dwarf_table;
    int _dwarf_table_length;

    static char* encodeLibrarySymbol(const char* name, short lib_index);

  public:
    NativeCodeCache(const char* name,
                    short lib_index = -1,
                    const void* min_address = NO_MIN_ADDRESS,
                    const void* max_address = NO_MAX_ADDRESS);

    ~NativeCodeCache();

    const char* name() const {
        return _name;
    }

    const void* minAddress() const {
        return _min_address;
    }

    const void* maxAddress() const {
        return _max_address;
    }

    const void** gotStart() const {
        return _got_start;
    }

    const void** gotEnd() const {
        return _got_end;
    }

    void setGlobalOffsetTable(const void* start, unsigned int size) {
        _got_start = (const void**) start;
        _got_end = (const void**) ((const char*)start + size);
    }

    void add(const void* start, int length, const char* name, bool update_bounds = false);
    void sort();

    const char* binarySearch(const void* address);
    const void* findSymbol(const char* name);
    const void* findSymbolByPrefix(const char* prefix);
    const void* findSymbolByPrefix(const char* prefix, int prefix_len);
<<<<<<< HEAD
    const void** findGOTEntry(const void* address);

    void setDwarfTable(FrameDesc* table, int length);
    FrameDesc* findFrameDesc(const void* pc);
=======

    void mark(NamePredicate predicate);
>>>>>>> dccd4c32
};

#endif // _CODECACHE_H<|MERGE_RESOLUTION|>--- conflicted
+++ resolved
@@ -172,15 +172,12 @@
     const void* findSymbol(const char* name);
     const void* findSymbolByPrefix(const char* prefix);
     const void* findSymbolByPrefix(const char* prefix, int prefix_len);
-<<<<<<< HEAD
     const void** findGOTEntry(const void* address);
 
     void setDwarfTable(FrameDesc* table, int length);
     FrameDesc* findFrameDesc(const void* pc);
-=======
 
     void mark(NamePredicate predicate);
->>>>>>> dccd4c32
 };
 
 #endif // _CODECACHE_H