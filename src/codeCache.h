--- conflicted
+++ resolved
@@ -90,14 +90,11 @@
 class NativeCodeCache : public CodeCache {
   private:
     char* _name;
-<<<<<<< HEAD
+    short _lib_index;
     const void** _got_start;
     const void** _got_end;
-=======
-    short _lib_index;
 
     static char* encodeLibrarySymbol(const char* name, short lib_index);
->>>>>>> e519fd84
 
   public:
     NativeCodeCache(const char* name,
