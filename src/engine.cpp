--- conflicted
+++ resolved
@@ -15,13 +15,6 @@
  */
 
 #include "engine.h"
-<<<<<<< HEAD
-#include "dwarf.h"
-#include "profiler.h"
-#include "stackFrame.h"
-#include "vmStructs.h"
-=======
->>>>>>> a629323c
 
 
 volatile bool Engine::_enabled = false;
@@ -35,125 +28,4 @@
 }
 
 void Engine::stop() {
-<<<<<<< HEAD
-}
-
-/*
-int Engine::getNativeTrace(void* ucontext, int tid, const void** callchain, int max_depth) {
-    const void* pc;
-    uintptr_t fp;
-    uintptr_t prev_fp = (uintptr_t)&fp;
-    uintptr_t bottom = prev_fp + 0x100000;
-
-    if (ucontext == NULL) {
-        pc = __builtin_return_address(0);
-        fp = (uintptr_t)__builtin_frame_address(1);
-    } else {
-        StackFrame frame(ucontext);
-        pc = (const void*)frame.pc();
-        fp = frame.fp();
-    }
-
-    int depth = 0;
-    const void* const valid_pc = (const void* const)0x1000;
-
-    // Walk until the bottom of the stack or until the first Java frame
-    while (depth < max_depth && pc >= valid_pc) {
-        if (CodeHeap::contains(pc)) {
-            break;
-        }
-
-        callchain[depth++] = pc;
-
-        // Check if the next frame is below on the current stack
-        if (fp <= prev_fp || fp >= prev_fp + 0x40000 || fp >= bottom) {
-            break;
-        }
-
-        // Frame pointer must be word aligned
-        if ((fp & (sizeof(uintptr_t) - 1)) != 0) {
-            break;
-        }
-
-        prev_fp = fp;
-        pc = stripPointer(((const void**)fp)[FRAME_PC_SLOT]);
-        fp = ((uintptr_t*)fp)[0];
-    }
-
-    return depth;
-}
-*/
-
-static FrameDesc _default_frame_desc = {0, 6 | 16 << 8, -16};
-
-int Engine::getNativeTrace(void* ucontext, int tid, const void** callchain, int max_depth) {
-    const void* pc;
-    uintptr_t fp;
-    uintptr_t sp;
-    uintptr_t prev_sp;
-    uintptr_t bottom = (uintptr_t)&sp + 0x100000;
-
-    if (ucontext == NULL) {
-        pc = __builtin_return_address(0);
-        fp = (uintptr_t)__builtin_frame_address(1);
-        sp = (uintptr_t)__builtin_frame_address(0);
-    } else {
-        StackFrame frame(ucontext);
-        pc = (const void*)frame.pc();
-        fp = frame.fp();
-        sp = frame.sp();
-    }
-
-    int depth = 0;
-    const void* const valid_pc = (const void* const)0x1000;
-    Profiler* profiler = Profiler::instance();
-
-    // Walk until the bottom of the stack or until the first Java frame
-    while (depth < max_depth && pc >= valid_pc) {
-        if (CodeHeap::contains(pc)) {
-            break;
-        }
-
-        callchain[depth++] = pc;
-        prev_sp = sp;
-
-        FrameDesc* f;
-        NativeCodeCache* cc = profiler->findNativeLibrary(pc);
-        if (cc == NULL || (f = cc->findFrameDesc(pc)) == NULL) {
-            f = &_default_frame_desc;
-        }
-
-        u8 cfa_reg = (u8)f->cfa;
-        int cfa_off = f->cfa >> 8;
-        if (cfa_reg == 7) {
-            sp = sp + cfa_off;
-        } else if (cfa_reg == 6) {
-            sp = fp + cfa_off;
-        } else if (cfa_reg == DW_CFA_PLT) {
-            sp += ((uintptr_t)pc & 15) >= 11 ? cfa_off * 2 : cfa_off;
-        }
-
-        // Check if the next frame is below on the current stack
-        if (sp <= prev_sp || sp >= prev_sp + 0x40000 || sp >= bottom) {
-            break;
-        }
-
-        // Stack pointer must be word aligned
-        if ((sp & (sizeof(uintptr_t) - 1)) != 0) {
-            break;
-        }
-
-        if (f->fp_off & DW_PC_OFFSET) {
-            pc = (const char*)pc + (f->fp_off >> 1);
-        } else {
-            if (f->fp_off != DW_SAME_FP) {
-                fp = *(uintptr_t*)(sp + f->fp_off);
-            }
-            pc = stripPointer(((const void**)sp)[-1]);
-        }
-    }
-
-    return depth;
-=======
->>>>>>> a629323c
 }