/*
 * Copyright 2016 Andrei Pangin
 *
 * Licensed under the Apache License, Version 2.0 (the "License");
 * you may not use this file except in compliance with the License.
 * You may obtain a copy of the License at
 *
 *     http://www.apache.org/licenses/LICENSE-2.0
 *
 * Unless required by applicable law or agreed to in writing, software
 * distributed under the License is distributed on an "AS IS" BASIS,
 * WITHOUT WARRANTIES OR CONDITIONS OF ANY KIND, either express or implied.
 * See the License for the specific language governing permissions and
 * limitations under the License.
 */

#ifndef _PROFILER_H
#define _PROFILER_H

#include <iostream>
#include <map>
#include <time.h>
#include "arch.h"
#include "arguments.h"
#include "callTraceStorage.h"
#include "codeCache.h"
#include "dictionary.h"
#include "engine.h"
#include "event.h"
#include "flightRecorder.h"
#include "log.h"
#include "mutex.h"
#include "spinLock.h"
#include "threadFilter.h"
#include "trap.h"
#include "vmEntry.h"


const char FULL_VERSION_STRING[] =
    "Async-profiler " PROFILER_VERSION " built on " __DATE__ "\n"
    "Copyright 2016-2021 Andrei Pangin\n";

const int MAX_NATIVE_FRAMES = 128;
const int RESERVED_FRAMES   = 4;
const int MAX_NATIVE_LIBS   = 2048;
const int CONCURRENCY_LEVEL = 16;


enum AddressType {
    ADDR_UNKNOWN,
    ADDR_JIT,
    ADDR_STUB,
    ADDR_NATIVE
};


union CallTraceBuffer {
    ASGCT_CallFrame _asgct_frames[1];
    jvmtiFrameInfo _jvmti_frames[1];
};


class FrameName;

enum State {
    NEW,
    IDLE,
    RUNNING,
    TERMINATED
};

class Profiler {
  private:
    Mutex _state_lock;
    State _state;
    Trap _begin_trap;
    Trap _end_trap;
    Mutex _thread_names_lock;
    // TODO: single map?
    std::map<int, std::string> _thread_names;
    std::map<int, jlong> _thread_ids;
    Dictionary _class_map;
    Dictionary _symbol_map;
    ThreadFilter _thread_filter;
    CallTraceStorage _call_trace_storage;
    FlightRecorder _jfr;
    Engine* _engine;
    int _event_mask;
    time_t _start_time;

    u64 _total_samples;
    u64 _failures[ASGCT_FAILURE_TYPES];

    SpinLock _locks[CONCURRENCY_LEVEL];
    CallTraceBuffer* _calltrace_buffer[CONCURRENCY_LEVEL];
    int _max_stack_depth;
    int _safe_mode;
    CStack _cstack;
    bool _add_thread_frame;
    bool _add_sched_frame;
    bool _update_thread_names;
    volatile bool _thread_events_state;

    SpinLock _jit_lock;
    SpinLock _stubs_lock;
    CodeCache _java_methods;
    NativeCodeCache _runtime_stubs;
    NativeCodeCache* _native_libs[MAX_NATIVE_LIBS];
    volatile int _native_lib_count;

    // dlopen() hook support
    const void** _dlopen_entry;
    static void* dlopen_hook(const char* filename, int flags);
    void switchLibraryTrap(bool enable);

    void (*_orig_trapHandler)(int signo, siginfo_t* siginfo, void* ucontext);
    Error installTraps(const char* begin, const char* end);
    void uninstallTraps();

    void addJavaMethod(const void* address, int length, jmethodID method);
    void removeJavaMethod(const void* address, jmethodID method);
    void addRuntimeStub(const void* address, int length, const char* name);

    void onThreadStart(jvmtiEnv* jvmti, JNIEnv* jni, jthread thread);
    void onThreadEnd(jvmtiEnv* jvmti, JNIEnv* jni, jthread thread);

    const char* asgctError(int code);
    u32 getLockIndex(int tid);
    bool inJavaCode(void* ucontext);
    int getNativeTrace(Engine* engine, void* ucontext, ASGCT_CallFrame* frames, int tid);
    int getJavaTraceAsync(void* ucontext, ASGCT_CallFrame* frames, int max_depth);
    int getJavaTraceJvmti(jvmtiFrameInfo* jvmti_frames, ASGCT_CallFrame* frames, int start_depth, int max_depth);
    int getJavaTraceInternal(jvmtiFrameInfo* jvmti_frames, ASGCT_CallFrame* frames, int max_depth);
    int convertFrames(jvmtiFrameInfo* jvmti_frames, ASGCT_CallFrame* frames, int num_frames);
    int makeEventFrame(ASGCT_CallFrame* frames, jint event_type, uintptr_t id);
    bool fillTopFrame(const void* pc, ASGCT_CallFrame* frame);
    AddressType getAddressType(instruction_t* pc);
    void setThreadInfo(int tid, const char* name, jlong java_thread_id);
    void updateThreadName(jvmtiEnv* jvmti, JNIEnv* jni, jthread thread);
    void updateJavaThreadNames();
    void updateNativeThreadNames();
    bool excludeTrace(FrameName* fn, CallTrace* trace);
    void mangle(const char* name, char* buf, size_t size);
    Engine* selectEngine(const char* event_name);
    Engine* allocEngine();
    Engine* activeEngine();
    Error checkJvmCapabilities();

    void lockAll();
    void unlockAll();

    void dumpCollapsed(std::ostream& out, Arguments& args);
    void dumpFlameGraph(std::ostream& out, Arguments& args, bool tree);
    void dumpText(std::ostream& out, Arguments& args);

    static Profiler* const _instance;

  public:
    Profiler() :
        _state(NEW),
        _begin_trap(2),
        _end_trap(3),
        _thread_filter(),
        _call_trace_storage(),
        _jfr(),
        _start_time(0),
        _max_stack_depth(0),
        _safe_mode(0),
        _thread_events_state(JVMTI_DISABLE),
        _jit_lock(),
        _stubs_lock(),
        _java_methods(),
        _runtime_stubs("[stubs]"),
        _native_lib_count(0),
        _dlopen_entry(NULL) {

        for (int i = 0; i < CONCURRENCY_LEVEL; i++) {
            _calltrace_buffer[i] = NULL;
        }
    }

    static Profiler* instance() {
        return _instance;
    }

    u64 total_samples() { return _total_samples; }
    time_t uptime()     { return time(NULL) - _start_time; }

    Dictionary* classMap() { return &_class_map; }
    ThreadFilter* threadFilter() { return &_thread_filter; }

    Error run(Arguments& args);
    Error runInternal(Arguments& args, std::ostream& out);
    void shutdown(Arguments& args);
    Error check(Arguments& args);
    Error start(Arguments& args, bool reset);
    Error stop();
    Error flushJfr();
    Error dump(std::ostream& out, Arguments& args);
    void switchThreadEvents(jvmtiEventMode mode);
    void recordSample(void* ucontext, u64 counter, jint event_type, Event* event);
    void writeLog(LogLevel level, const char* message);
    void writeLog(LogLevel level, const char* message, size_t len);

    void updateSymbols(bool kernel_symbols);
    const void* resolveSymbol(const char* name);
<<<<<<< HEAD
    NativeCodeCache* findNativeLibraryBySymbol(const char* name);
=======
    const char* getLibraryName(const char* native_symbol);
>>>>>>> e519fd84
    NativeCodeCache* findNativeLibrary(const void* address);
    const char* findNativeMethod(const void* address);
    void resetJavaMethods();

    void trapHandler(int signo, siginfo_t* siginfo, void* ucontext);
    void setupTrapHandler();

    // CompiledMethodLoad is also needed to enable DebugNonSafepoints info by default
    static void JNICALL CompiledMethodLoad(jvmtiEnv* jvmti, jmethodID method,
                                           jint code_size, const void* code_addr,
                                           jint map_length, const jvmtiAddrLocationMap* map,
                                           const void* compile_info) {
        instance()->addJavaMethod(code_addr, code_size, method);
    }

    static void JNICALL CompiledMethodUnload(jvmtiEnv* jvmti, jmethodID method,
                                             const void* code_addr) {
        instance()->removeJavaMethod(code_addr, method);
    }

    static void JNICALL DynamicCodeGenerated(jvmtiEnv* jvmti, const char* name,
                                             const void* address, jint length) {
        instance()->addRuntimeStub(address, length, name);
    }

    static void JNICALL ThreadStart(jvmtiEnv* jvmti, JNIEnv* jni, jthread thread) {
        instance()->onThreadStart(jvmti, jni, thread);
    }

    static void JNICALL ThreadEnd(jvmtiEnv* jvmti, JNIEnv* jni, jthread thread) {
        instance()->onThreadEnd(jvmti, jni, thread);
    }

    friend class Recording;
};

#endif // _PROFILER_H<|MERGE_RESOLUTION|>--- conflicted
+++ resolved
@@ -204,11 +204,8 @@
 
     void updateSymbols(bool kernel_symbols);
     const void* resolveSymbol(const char* name);
-<<<<<<< HEAD
+    const char* getLibraryName(const char* native_symbol);
     NativeCodeCache* findNativeLibraryBySymbol(const char* name);
-=======
-    const char* getLibraryName(const char* native_symbol);
->>>>>>> e519fd84
     NativeCodeCache* findNativeLibrary(const void* address);
     const char* findNativeMethod(const void* address);
     void resetJavaMethods();
