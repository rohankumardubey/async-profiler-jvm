/*
 * Copyright 2017 Andrei Pangin
 *
 * Licensed under the Apache License, Version 2.0 (the "License");
 * you may not use this file except in compliance with the License.
 * You may obtain a copy of the License at
 *
 *     http://www.apache.org/licenses/LICENSE-2.0
 *
 * Unless required by applicable law or agreed to in writing, software
 * distributed under the License is distributed on an "AS IS" BASIS,
 * WITHOUT WARRANTIES OR CONDITIONS OF ANY KIND, either express or implied.
 * See the License for the specific language governing permissions and
 * limitations under the License.
 */

#ifdef __linux__

#include <stdio.h>
#include <stdlib.h>
#include <string.h>
#include <sys/types.h>
#include <sys/stat.h>
#include <sys/mman.h>
#include <elf.h>
#include <errno.h>
#include <unistd.h>
#include <fcntl.h>
#include <linux/limits.h>
#include "symbols.h"
#include "arch.h"
#include "dwarf.h"
#include "fdtransferClient.h"
#include "log.h"
#include "os.h"


class SymbolDesc {
  private:
    const char* _addr;
    const char* _type;

  public:
      SymbolDesc(const char* s) {
          _addr = s;
          _type = strchr(_addr, ' ') + 1;
      }

      const char* addr() { return (const char*)strtoul(_addr, NULL, 16); }
      char type()        { return _type[0]; }
      const char* name() { return _type + 2; }
};

class MemoryMapDesc {
  private:
    const char* _addr;
    const char* _end;
    const char* _perm;
    const char* _offs;
    const char* _device;
    const char* _inode;
    const char* _file;

  public:
      MemoryMapDesc(const char* s) {
          _addr = s;
          _end = strchr(_addr, '-') + 1;
          _perm = strchr(_end, ' ') + 1;
          _offs = strchr(_perm, ' ') + 1;
          _device = strchr(_offs, ' ') + 1;
          _inode = strchr(_device, ' ') + 1;
          _file = strchr(_inode, ' ');

          if (_file != NULL) {
              while (*_file == ' ') _file++;
          }
      }

      const char* file()    { return _file; }
      bool isExecutable()   { return _perm[0] == 'r' && _perm[2] == 'x'; }
      const char* addr()    { return (const char*)strtoul(_addr, NULL, 16); }
      const char* end()     { return (const char*)strtoul(_end, NULL, 16); }
      unsigned long offs()  { return strtoul(_offs, NULL, 16); }
      unsigned long inode() { return strtoul(_inode, NULL, 10); }
};


#ifdef __LP64__
const unsigned char ELFCLASS_SUPPORTED = ELFCLASS64;
typedef Elf64_Ehdr ElfHeader;
typedef Elf64_Shdr ElfSection;
typedef Elf64_Nhdr ElfNote;
typedef Elf64_Sym  ElfSymbol;
typedef Elf64_Rel  ElfRelocation;
#define ELF_R_SYM  ELF64_R_SYM
#else
const unsigned char ELFCLASS_SUPPORTED = ELFCLASS32;
typedef Elf32_Ehdr ElfHeader;
typedef Elf32_Shdr ElfSection;
typedef Elf32_Nhdr ElfNote;
typedef Elf32_Sym  ElfSymbol;
typedef Elf32_Rel  ElfRelocation;
#define ELF_R_SYM  ELF32_R_SYM
#endif // __LP64__


class ElfParser {
  private:
    NativeCodeCache* _cc;
    const char* _base;
    const char* _file_name;
    ElfHeader* _header;
    const char* _sections;

    ElfParser(NativeCodeCache* cc, const char* base, const void* addr, const char* file_name = NULL) {
        _cc = cc;
        _base = base;
        _file_name = file_name;
        _header = (ElfHeader*)addr;
        _sections = (const char*)addr + _header->e_shoff;
    }

    bool valid_header() {
        unsigned char* ident = _header->e_ident;
        return ident[0] == 0x7f && ident[1] == 'E' && ident[2] == 'L' && ident[3] == 'F'
            && ident[4] == ELFCLASS_SUPPORTED && ident[5] == ELFDATA2LSB && ident[6] == EV_CURRENT
            && _header->e_shstrndx != SHN_UNDEF;
    }

    ElfSection* section(int index) {
        return (ElfSection*)(_sections + index * _header->e_shentsize);
    }

    const char* at(ElfSection* section) {
        return (const char*)_header + section->sh_offset;
    }

    ElfSection* findSection(uint32_t type, const char* name);

    void loadSymbols(bool use_debug);
    bool loadSymbolsUsingBuildId();
    bool loadSymbolsUsingDebugLink();
    void loadSymbolTable(ElfSection* symtab);
    void addRelocationSymbols(ElfSection* reltab, const char* plt);

  public:
    static bool parseFile(NativeCodeCache* cc, const char* base, const char* file_name, bool use_debug);
    static void parseMem(NativeCodeCache* cc, const char* base);
};


ElfSection* ElfParser::findSection(uint32_t type, const char* name) {
    const char* strtab = at(section(_header->e_shstrndx));

    for (int i = 0; i < _header->e_shnum; i++) {
        ElfSection* section = this->section(i);
        if ((type == 0 || section->sh_type == type) && section->sh_name != 0) {
            if (strcmp(strtab + section->sh_name, name) == 0) {
                return section;
            }
        }
    }

    return NULL;
}

bool ElfParser::parseFile(NativeCodeCache* cc, const char* base, const char* file_name, bool use_debug) {
    int fd = open(file_name, O_RDONLY);
    if (fd == -1) {
        return false;
    }

    size_t length = (size_t)lseek64(fd, 0, SEEK_END);
    void* addr = mmap(NULL, length, PROT_READ, MAP_PRIVATE, fd, 0);
    close(fd);

    if (addr == MAP_FAILED) {
        Log::warn("Could not parse symbols from %s: %s", file_name, strerror(errno));
    } else {
        ElfParser elf(cc, base, addr, file_name);
        elf.loadSymbols(use_debug);
        munmap(addr, length);
    }
    return true;
}

void ElfParser::parseMem(NativeCodeCache* cc, const char* base) {
    ElfParser elf(cc, base, base);
    elf.loadSymbols(false);
}

void ElfParser::loadSymbols(bool use_debug) {
    if (!valid_header()) {
        return;
    }

    // Look for debug symbols in the original .so
    ElfSection* section = findSection(SHT_SYMTAB, ".symtab");
    if (section != NULL) {
        loadSymbolTable(section);
        goto loaded;
    }

    // Try to load symbols from an external debuginfo library
    if (use_debug) {
        if (loadSymbolsUsingBuildId() || loadSymbolsUsingDebugLink()) {
            goto loaded;
        }
    }

    // If everything else fails, load only exported symbols
    section = findSection(SHT_DYNSYM, ".dynsym");
    if (section != NULL) {
        loadSymbolTable(section);
    }

loaded:
    if (use_debug) {
        // Synthesize names for PLT stubs
        ElfSection* plt = findSection(SHT_PROGBITS, ".plt");
        ElfSection* reltab = findSection(SHT_RELA, ".rela.plt");
        if (reltab == NULL) {
            reltab = findSection(SHT_REL, ".rel.plt");
        }
        if (plt != NULL && reltab != NULL) {
            addRelocationSymbols(reltab, _base + plt->sh_offset + PLT_HEADER_SIZE);
        }

<<<<<<< HEAD
        // Find the bounds of the Global Offset Table
        ElfSection* got = findSection(SHT_PROGBITS, ".got.plt");
        if (got != NULL || (got = findSection(SHT_PROGBITS, ".got")) != NULL) {
            _cc->setGlobalOffsetTable(_base + got->sh_addr, got->sh_size);
        }

        // Read DWARF unwind info
        ElfSection* eh_frame = findSection(0, ".eh_frame");
        if (eh_frame != NULL) {
            DwarfParser dwarf(at(eh_frame), (const char*)_header);
=======
        // Read DWARF unwind info
        ElfSection* eh_frame_hdr = findSection(0, ".eh_frame_hdr");
        if (eh_frame_hdr != NULL && DWARF_SUPPORTED) {
            DwarfParser dwarf(_cc->name(), (const char*)_header, at(eh_frame_hdr));
>>>>>>> a629323c
            _cc->setDwarfTable(dwarf.table(), dwarf.count());
        }
    }
}

// Load symbols from /usr/lib/debug/.build-id/ab/cdef1234.debug, where abcdef1234 is Build ID
bool ElfParser::loadSymbolsUsingBuildId() {
    ElfSection* section = findSection(SHT_NOTE, ".note.gnu.build-id");
    if (section == NULL || section->sh_size <= 16) {
        return false;
    }

    ElfNote* note = (ElfNote*)at(section);
    if (note->n_namesz != 4 || note->n_descsz < 2 || note->n_descsz > 64) {
        return false;
    }

    const char* build_id = (const char*)note + sizeof(*note) + 4;
    int build_id_len = note->n_descsz;

    char path[PATH_MAX];
    char* p = path + sprintf(path, "/usr/lib/debug/.build-id/%02hhx/", build_id[0]);
    for (int i = 1; i < build_id_len; i++) {
        p += sprintf(p, "%02hhx", build_id[i]);
    }
    strcpy(p, ".debug");

    return parseFile(_cc, _base, path, false);
}

// Look for debuginfo file specified in .gnu_debuglink section
bool ElfParser::loadSymbolsUsingDebugLink() {
    ElfSection* section = findSection(SHT_PROGBITS, ".gnu_debuglink");
    if (section == NULL || section->sh_size <= 4) {
        return false;
    }

    const char* basename = strrchr(_file_name, '/');
    if (basename == NULL) {
        return false;
    }

    char* dirname = strndup(_file_name, basename - _file_name);
    if (dirname == NULL) {
        return false;
    }

    const char* debuglink = at(section);
    char path[PATH_MAX];
    bool result = false;

    // 1. /path/to/libjvm.so.debug
    if (strcmp(debuglink, basename + 1) != 0 &&
        snprintf(path, PATH_MAX, "%s/%s", dirname, debuglink) < PATH_MAX) {
        result = parseFile(_cc, _base, path, false);
    }

    // 2. /path/to/.debug/libjvm.so.debug
    if (!result && snprintf(path, PATH_MAX, "%s/.debug/%s", dirname, debuglink) < PATH_MAX) {
        result = parseFile(_cc, _base, path, false);
    }

    // 3. /usr/lib/debug/path/to/libjvm.so.debug
    if (!result && snprintf(path, PATH_MAX, "/usr/lib/debug%s/%s", dirname, debuglink) < PATH_MAX) {
        result = parseFile(_cc, _base, path, false);
    }

    free(dirname);
    return result;
}

void ElfParser::loadSymbolTable(ElfSection* symtab) {
    ElfSection* strtab = section(symtab->sh_link);
    const char* strings = at(strtab);

    const char* symbols = at(symtab);
    const char* symbols_end = symbols + symtab->sh_size;
    for (; symbols < symbols_end; symbols += symtab->sh_entsize) {
        ElfSymbol* sym = (ElfSymbol*)symbols;
        if (sym->st_name != 0 && sym->st_value != 0) {
            // Skip special AArch64 mapping symbols: $x and $d
            if (sym->st_size != 0 || sym->st_info != 0 || strings[sym->st_name] != '$') {
                _cc->add(_base + sym->st_value, (int)sym->st_size, strings + sym->st_name);
            }
        }
    }
}

void ElfParser::addRelocationSymbols(ElfSection* reltab, const char* plt) {
    ElfSection* symtab = section(reltab->sh_link);
    const char* symbols = at(symtab);

    ElfSection* strtab = section(symtab->sh_link);
    const char* strings = at(strtab);

    const char* relocations = at(reltab);
    const char* relocations_end = relocations + reltab->sh_size;
    for (; relocations < relocations_end; relocations += reltab->sh_entsize) {
        ElfRelocation* r = (ElfRelocation*)relocations;
        ElfSymbol* sym = (ElfSymbol*)(symbols + ELF_R_SYM(r->r_info) * symtab->sh_entsize);

        char name[256];
        if (sym->st_name == 0) {
            strcpy(name, "@plt");
        } else {
            const char* sym_name = strings + sym->st_name;
            snprintf(name, sizeof(name), "%s%cplt", sym_name, sym_name[0] == '_' && sym_name[1] == 'Z' ? '.' : '@');
            name[sizeof(name) - 1] = 0;
        }

        _cc->add(plt, PLT_ENTRY_SIZE, name);
        plt += PLT_ENTRY_SIZE;
    }
}


Mutex Symbols::_parse_lock;
std::set<const void*> Symbols::_parsed_libraries;
bool Symbols::_have_kernel_symbols = false;

void Symbols::parseKernelSymbols(NativeCodeCache* cc) {
    int fd;
    if (FdTransferClient::hasPeer()) {
        fd = FdTransferClient::requestKallsymsFd();
    } else {
        fd = open("/proc/kallsyms", O_RDONLY);
    }

    if (fd == -1) {
        Log::warn("open(\"/proc/kallsyms\"): %s", strerror(errno));
        return;
    }

    FILE* f = fdopen(fd, "r");
    if (f == NULL) {
        Log::warn("fdopen(): %s", strerror(errno));
        close(fd);
        return;
    }

    char str[256];
    while (fgets(str, sizeof(str) - 8, f) != NULL) {
        size_t len = strlen(str) - 1; // trim the '\n'
        strcpy(str + len, "_[k]");

        SymbolDesc symbol(str);
        char type = symbol.type();
        if (type == 'T' || type == 't' || type == 'W' || type == 'w') {
            const char* addr = symbol.addr();
            if (addr != NULL) {
                cc->add(addr, 0, symbol.name());
                _have_kernel_symbols = true;
            }
        }
    }

    fclose(f);
    close(fd);
}

void Symbols::parseLibraries(NativeCodeCache** array, volatile int& count, int size, bool kernel_symbols) {
    MutexLocker ml(_parse_lock);

    if (kernel_symbols && !haveKernelSymbols()) {
        NativeCodeCache* cc = new NativeCodeCache("[kernel]");
        parseKernelSymbols(cc);

        if (haveKernelSymbols()) {
            cc->sort();
            array[count] = cc;
            atomicInc(count);
        } else {
            delete cc;
        }
    }

    FILE* f = fopen("/proc/self/maps", "r");
    if (f == NULL) {
        return;
    }

    char* str = NULL;
    size_t str_size = 0;
    ssize_t len;

    while (count < size && (len = getline(&str, &str_size, f)) > 0) {
        str[len - 1] = 0;

        MemoryMapDesc map(str);
        if (map.isExecutable() && map.file() != NULL && map.file()[0] != 0) {
            const char* image_base = map.addr();
            if (!_parsed_libraries.insert(image_base).second) {
                continue;  // the library was already parsed
            }

            NativeCodeCache* cc = new NativeCodeCache(map.file(), count, image_base, map.end());

            if (map.inode() != 0) {
                ElfParser::parseFile(cc, image_base - map.offs(), map.file(), true);
            } else if (strcmp(map.file(), "[vdso]") == 0) {
                ElfParser::parseMem(cc, image_base);
            }

            cc->sort();
            array[count] = cc;
            atomicInc(count);
        }
    }

    free(str);
    fclose(f);
}

void Symbols::makePatchable(NativeCodeCache* cc) {
    uintptr_t got_start = (uintptr_t)cc->gotStart() & ~OS::page_mask;
    uintptr_t got_size = ((uintptr_t)cc->gotEnd() - got_start + OS::page_mask) & ~OS::page_mask;
    mprotect((void*)got_start, got_size, PROT_READ | PROT_WRITE);
}

#endif // __linux__<|MERGE_RESOLUTION|>--- conflicted
+++ resolved
@@ -226,7 +226,6 @@
             addRelocationSymbols(reltab, _base + plt->sh_offset + PLT_HEADER_SIZE);
         }
 
-<<<<<<< HEAD
         // Find the bounds of the Global Offset Table
         ElfSection* got = findSection(SHT_PROGBITS, ".got.plt");
         if (got != NULL || (got = findSection(SHT_PROGBITS, ".got")) != NULL) {
@@ -234,15 +233,9 @@
         }
 
         // Read DWARF unwind info
-        ElfSection* eh_frame = findSection(0, ".eh_frame");
-        if (eh_frame != NULL) {
-            DwarfParser dwarf(at(eh_frame), (const char*)_header);
-=======
-        // Read DWARF unwind info
         ElfSection* eh_frame_hdr = findSection(0, ".eh_frame_hdr");
         if (eh_frame_hdr != NULL && DWARF_SUPPORTED) {
             DwarfParser dwarf(_cc->name(), (const char*)_header, at(eh_frame_hdr));
->>>>>>> a629323c
             _cc->setDwarfTable(dwarf.table(), dwarf.count());
         }
     }
